# Copyright 2023 Aineko Authors
# SPDX-License-Identifier: Apache-2.0
"""A wrapper class that executes Docker CLI commands via subprocess."""
import subprocess
import sys
from typing import Optional

import click
from click.core import Context


class DockerCLIWrapper:
    """A wrapper class that executes Docker CLI commands via subprocess.

    This class provides methods to start, stop, and restart Docker services
    using docker-compose.

    Methods:
        start_service(cls) -> None:
            Start the Docker service.

        stop_service(cls) -> None:arg
            Stop the running Docker service.

        restart_service(cls) -> None:
            Restart the running Docker service.
    """

    _docker_compose_config = """
version: "3"
services:
  zookeeper:
    image: confluentinc/cp-zookeeper:7.3.0
    hostname: zookeeper
    container_name: zookeeper
    environment:
      ZOOKEEPER_CLIENT_PORT: 2181
      ZOOKEEPER_TICK_TIME: 2000

  broker:
    image: confluentinc/cp-kafka:7.3.0
    container_name: broker
    ports:
      - "9092:9092"
    depends_on:
      - zookeeper
    environment:
      KAFKA_BROKER_ID: 1
      KAFKA_ZOOKEEPER_CONNECT: "zookeeper:2181"
      KAFKA_LISTENER_SECURITY_PROTOCOL_MAP: PLAINTEXT:PLAINTEXT,PLAINTEXT_INTERNAL:PLAINTEXT
      KAFKA_ADVERTISED_LISTENERS: PLAINTEXT://localhost:9092,PLAINTEXT_INTERNAL://broker:29092
      KAFKA_OFFSETS_TOPIC_REPLICATION_FACTOR: 1
      KAFKA_TRANSACTION_STATE_LOG_MIN_ISR: 1
      KAFKA_TRANSACTION_STATE_LOG_REPLICATION_FACTOR: 1
"""

    def __init__(self, custom_config_path: Optional[str] = None) -> None:
        """Initialize DockerCLIWrapper class."""
        if custom_config_path:
            self._load_custom_config(custom_config_path)

    @classmethod
    def start_service(cls) -> None:
        """Start the Docker service."""
        try:
            output = subprocess.check_output(
                args="docker-compose -f - up -d",
                input=cls._docker_compose_config,
                shell=True,
                text=True,
                stderr=subprocess.STDOUT,
            )
            print(output)
        except subprocess.CalledProcessError as ex:
            print(f"Error: {ex}")
            print(f"Command Output: {ex.output}")

    @classmethod
    def stop_service(cls) -> None:
        """Stop the running Docker service."""
        try:
            output = subprocess.check_output(
                args="docker-compose -f - stop",
                input=cls._docker_compose_config,
                shell=True,
                text=True,
                stderr=subprocess.STDOUT,
            )
            print(output)
        except subprocess.CalledProcessError as ex:
            print(f"Error: {ex}")
            print(f"Command Output: {ex.output}")

    @classmethod
    def restart_service(cls) -> None:
        """Restart the running Docker service."""
        try:
            output = subprocess.check_output(
                args="docker-compose -f - restart",
                input=cls._docker_compose_config,
                shell=True,
                text=True,
                stderr=subprocess.STDOUT,
            )
            print(output)
        except subprocess.CalledProcessError as ex:
            print(f"Error: {ex}")
            print(f"Command Output: {ex.output}")

    @classmethod
    def _load_custom_config(cls, custom_config_path: str) -> None:
        """Load a custom Docker Compose config file.

        Args:
            custom_config_path: Path to the custom Docker Compose config file.
        """
        try:
            with open(
                file=custom_config_path, mode="r", encoding="utf-8"
            ) as file:
                cls._docker_compose_config = file.read()
        except FileNotFoundError:
            print(
                f"FileNotFoundError: Custom config file `{custom_config_path}`"
                f" not found."
            )
            sys.exit(1)


@click.group()
@click.option(
<<<<<<< HEAD
    "--config",
    "-c",
    default=None,
=======
    "-c",
    "--config",
>>>>>>> 8ca51f24
    help="Path to the custom Docker Compose config file.",
)
@click.pass_context
def service(ctx: Context, config: Optional[str] = None) -> None:
    """Manage Aineko docker services (Kafka and Zookeeper containers)."""
    ctx.ensure_object(dict)
    ctx.obj["config"] = config


@service.command()
@click.pass_context
def start(ctx: Context) -> None:
    """Start Aineko docker services."""
    DockerCLIWrapper(ctx.obj["config"]).start_service()


@service.command()
@click.pass_context
def stop(ctx: Context) -> None:
    """Stop Aineko docker services."""
    DockerCLIWrapper(ctx.obj["config"]).stop_service()


@service.command()
@click.pass_context
def restart(ctx: Context) -> None:
    """Restart Aineko docker services."""
    DockerCLIWrapper(ctx.obj["config"]).restart_service()<|MERGE_RESOLUTION|>--- conflicted
+++ resolved
@@ -129,14 +129,8 @@
 
 @click.group()
 @click.option(
-<<<<<<< HEAD
-    "--config",
-    "-c",
-    default=None,
-=======
     "-c",
     "--config",
->>>>>>> 8ca51f24
     help="Path to the custom Docker Compose config file.",
 )
 @click.pass_context
