# Copyright 2023 Aineko Authors
# SPDX-License-Identifier: Apache-2.0
version: 2.1

parameters:
  python_version:
    description: Version to python to use
    type: string
    default: "3.10"

workflows:
  pre-merge-checks:
    when:
      and:
        - not:
            equal: [<< pipeline.git.branch >>, develop]
    jobs:
      - python-checks:
          prj_dir: aineko
          python_version: << pipeline.parameters.python_version >>
          markers: "not integration"
      - integration-tests:
          prj_dir: aineko
          python_version: << pipeline.parameters.python_version >>
          markers: integration

jobs:
  integration-tests:
    parameters:
      python_version:
        type: string
        default: "3.10"
        description: Version of python to use
      prj_dir:
        type: string
        default: $CIRCLE_PROJECT_REPONAME
        description: Directory of codebase to execute checks
      test_dir:
        type: string
        default: tests
        description: Test directory
      markers:
        type: string
        default: integration
        description: Markers to run pytest for

    docker:
      - image: cimg/python:<< parameters.python_version >>
      - image: confluentinc/cp-zookeeper:7.3.0
        name: zookeeper
        environment:
          ZOOKEEPER_CLIENT_PORT: 2181
          ZOOKEEPER_TICK_TIME: 2000
      - image: confluentinc/cp-kafka:7.3.0
        environment:
          KAFKA_BROKER_ID: 1
          KAFKA_ZOOKEEPER_CONNECT: "zookeeper:2181"
          KAFKA_LISTENER_SECURITY_PROTOCOL_MAP: PLAINTEXT:PLAINTEXT,PLAINTEXT_INTERNAL:PLAINTEXT
          KAFKA_ADVERTISED_LISTENERS: PLAINTEXT://localhost:9092,PLAINTEXT_INTERNAL://broker:29092
          KAFKA_OFFSETS_TOPIC_REPLICATION_FACTOR: 1
          KAFKA_TRANSACTION_STATE_LOG_MIN_ISR: 1
          KAFKA_TRANSACTION_STATE_LOG_REPLICATION_FACTOR: 1

    steps:
      - checkout
      - run: poetry install --with test --no-interaction --quiet
<<<<<<< HEAD
      - run: poetry run pytest << parameters.test_dir >> -m "<< parameters.markers
          >>"
=======
      - run: >
          poetry run pytest << parameters.test_dir >>
          -m "<< parameters.markers >>"
>>>>>>> 8ca51f24

  python-checks:
    parameters:
      python_version:
        type: string
        default: "3.10"
        description: Version of python to use
      prj_dir:
        type: string
        default: $CIRCLE_PROJECT_REPONAME
        description: Directory of codebase to execute checks
      test_dir:
        type: string
        default: tests
        description: Test directory
      markers:
        type: string
        default: ""
        description: Markers to run pytest for

    docker:
      - image: cimg/python:<< parameters.python_version >>

    steps:
      - checkout
      - run: poetry install --with dev,test --no-interaction --quiet
      - run: poetry run isort << parameters.prj_dir >>
      - run: poetry run black << parameters.prj_dir >> --check
      - run: poetry run pydocstyle << parameters.prj_dir >>
      - run: poetry run pylint << parameters.prj_dir >>
      - run: poetry run yamllint -c yamllint.yaml << parameters.prj_dir >>
      - run: |
          poetry run pre-commit install
          poetry run pre-commit run --all
      - run: >
          poetry run pytest
          --cov=<< parameters.prj_dir >> << parameters.test_dir >>
          -m "<< parameters.markers >>"
      - run:
          name: mypy
          command: |
            poetry run mypy --install-types \
            --non-interactive << parameters.prj_dir >>
            poetry run mypy << parameters.prj_dir >><|MERGE_RESOLUTION|>--- conflicted
+++ resolved
@@ -64,14 +64,9 @@
     steps:
       - checkout
       - run: poetry install --with test --no-interaction --quiet
-<<<<<<< HEAD
-      - run: poetry run pytest << parameters.test_dir >> -m "<< parameters.markers
-          >>"
-=======
       - run: >
           poetry run pytest << parameters.test_dir >>
           -m "<< parameters.markers >>"
->>>>>>> 8ca51f24
 
   python-checks:
     parameters:
