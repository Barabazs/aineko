--- conflicted
+++ resolved
@@ -2,11 +2,7 @@
 # SPDX-License-Identifier: Apache-2.0
 from fastapi import FastAPI
 
-<<<<<<< HEAD
-from aineko.extras.fastapi import inputs, outputs
-=======
-from aineko.extras.fastapi import consumers, health_router, producers
->>>>>>> e4ef61cc
+from aineko.extras.fastapi import health_router, inputs, outputs
 
 app = FastAPI()
 
